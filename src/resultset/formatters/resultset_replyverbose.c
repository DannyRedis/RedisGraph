/*
 * Copyright 2018-2020 Redis Labs Ltd. and Contributors
 *
 * This file is available under the Redis Labs Source Available License Agreement
 */

#include "resultset_formatters.h"
#include "../../util/arr.h"
#include "../../datatypes/path/sipath.h"

// Forward declarations.
static void _ResultSet_VerboseReplyWithNode(RedisModuleCtx *ctx, GraphContext *gc, Node *n);
static void _ResultSet_VerboseReplyWithEdge(RedisModuleCtx *ctx, GraphContext *gc, Edge *e);
static void _ResultSet_VerboseReplyWithArray(RedisModuleCtx *ctx, SIValue array);
static void _ResultSet_VerboseReplyWithPath(RedisModuleCtx *ctx, SIValue path);

/* This function has handling for all SIValue scalar types.
 * The current RESP protocol only has unique support for strings, 8-byte integers,
 * and NULL values. */
static void _ResultSet_VerboseReplyWithSIValue(RedisModuleCtx *ctx, GraphContext *gc,
											   const SIValue v) {
	switch(SI_TYPE(v)) {
	case T_STRING:
		RedisModule_ReplyWithStringBuffer(ctx, v.stringval, strlen(v.stringval));
		return;
	case T_INT64:
		RedisModule_ReplyWithLongLong(ctx, v.longval);
		return;
	case T_DOUBLE:
		_ResultSet_ReplyWithRoundedDouble(ctx, v.doubleval);
		return;
	case T_BOOL:
		if(v.longval != 0) RedisModule_ReplyWithStringBuffer(ctx, "true", 4);
		else RedisModule_ReplyWithStringBuffer(ctx, "false", 5);
		return;
	case T_NULL:
		RedisModule_ReplyWithNull(ctx);
		return;
	case T_NODE:
		_ResultSet_VerboseReplyWithNode(ctx, gc, v.ptrval);
		return;
	case T_EDGE:
		_ResultSet_VerboseReplyWithEdge(ctx, gc, v.ptrval);
		return;
	case T_ARRAY:
		_ResultSet_VerboseReplyWithArray(ctx, v);
		return;
	case T_PATH:
		_ResultSet_VerboseReplyWithPath(ctx, v);
		return;
	default:
		assert("Unhandled value type" && false);
	}
}

static void _ResultSet_VerboseReplyWithProperties(RedisModuleCtx *ctx, GraphContext *gc,
												  const GraphEntity *e) {
	int prop_count = ENTITY_PROP_COUNT(e);
	RedisModule_ReplyWithArray(ctx, prop_count);
	// Iterate over all properties stored on entity
	for(int i = 0; i < prop_count; i ++) {
		RedisModule_ReplyWithArray(ctx, 2);
		EntityProperty prop = ENTITY_PROPS(e)[i];
		// Emit the actual string
		const char *prop_str = GraphContext_GetAttributeString(gc, prop.id);
		RedisModule_ReplyWithStringBuffer(ctx, prop_str, strlen(prop_str));
		// Emit the value
		_ResultSet_VerboseReplyWithSIValue(ctx, gc, prop.value);
	}
}

static void _ResultSet_VerboseReplyWithNode(RedisModuleCtx *ctx, GraphContext *gc, Node *n) {
	/*  Verbose node reply format:
	 *  [
	 *      ["id", Node ID (integer)]
	 *      ["label", [label (string or NULL)]]
	 *      ["properties", [[name, value, value type] X N]
	 *  ]
	 */
	// 3 top-level entities in node reply
	RedisModule_ReplyWithArray(ctx, 3);

	// ["id", id (integer)]
	EntityID id = ENTITY_GET_ID(n);
	RedisModule_ReplyWithArray(ctx, 2);
	RedisModule_ReplyWithStringBuffer(ctx, "id", 2);
	RedisModule_ReplyWithLongLong(ctx, id);

	// ["labels", [label (string)]]
	RedisModule_ReplyWithArray(ctx, 2);
	RedisModule_ReplyWithStringBuffer(ctx, "labels", 6);
	// Print label in nested array for multi-label support
	// Retrieve label
	// TODO Make a more efficient lookup for this string
	const char *label = GraphContext_GetNodeLabel(gc, n);
	if(label == NULL) {
		// Emit an empty array for unlabeled nodes
		RedisModule_ReplyWithArray(ctx, 0);
	} else {
		RedisModule_ReplyWithArray(ctx, 1);
		RedisModule_ReplyWithStringBuffer(ctx, label, strlen(label));
	}

	// [properties, [properties]]
	RedisModule_ReplyWithArray(ctx, 2);
	RedisModule_ReplyWithStringBuffer(ctx, "properties", 10);
	_ResultSet_VerboseReplyWithProperties(ctx, gc, (GraphEntity *)n);
}

static void _ResultSet_VerboseReplyWithEdge(RedisModuleCtx *ctx, GraphContext *gc, Edge *e) {
	/*  Edge reply format:
	 *  [
	 *      ["id", Edge ID (integer)]
	 *      ["type", relation type (string)]
	 *      ["src_node", source node ID (integer)]
	 *      ["dest_node", destination node ID (integer)]
	 *      ["properties", [[name, value, value type] X N]
	 *  ]
	 */
	// 5 top-level entities in edge reply
	RedisModule_ReplyWithArray(ctx, 5);

	// ["id", id (integer)]
	RedisModule_ReplyWithArray(ctx, 2);
	RedisModule_ReplyWithStringBuffer(ctx, "id", 2);
	RedisModule_ReplyWithLongLong(ctx, ENTITY_GET_ID(e));

	// ["type", type (string)]
	RedisModule_ReplyWithArray(ctx, 2);
	RedisModule_ReplyWithStringBuffer(ctx, "type", 4);
	// Retrieve relation type
	Schema *s = GraphContext_GetSchemaByID(gc, Edge_GetRelationID(e), SCHEMA_EDGE);
	const char *reltype = Schema_GetName(s);
	RedisModule_ReplyWithStringBuffer(ctx, reltype, strlen(reltype));

	// ["src_node", srcNodeID (integer)]
	RedisModule_ReplyWithArray(ctx, 2);
	RedisModule_ReplyWithStringBuffer(ctx, "src_node", 8);
	RedisModule_ReplyWithLongLong(ctx, Edge_GetSrcNodeID(e));

	// ["dest_node", destNodeID (integer)]
	RedisModule_ReplyWithArray(ctx, 2);
	RedisModule_ReplyWithStringBuffer(ctx, "dest_node", 9);
	RedisModule_ReplyWithLongLong(ctx, Edge_GetDestNodeID(e));

	// [properties, [properties]]
	RedisModule_ReplyWithArray(ctx, 2);
	RedisModule_ReplyWithStringBuffer(ctx, "properties", 10);
	_ResultSet_VerboseReplyWithProperties(ctx, gc, (GraphEntity *)e);
}

static void _ResultSet_VerboseReplyWithArray(RedisModuleCtx *ctx, SIValue array) {
	size_t bufferLen = 512;
	char *str = rm_calloc(bufferLen, sizeof(char));
	size_t bytesWrriten = 0;
	SIValue_ToString(array, &str, &bufferLen, &bytesWrriten);
	RedisModule_ReplyWithStringBuffer(ctx, str, bytesWrriten);
	rm_free(str);
}

static void _ResultSet_VerboseReplyWithPath(RedisModuleCtx *ctx, SIValue path) {
	SIValue path_array = SIPath_ToList(path);
	_ResultSet_VerboseReplyWithArray(ctx, path_array);
	SIValue_Free(path_array);
}

void ResultSet_EmitVerboseRecord(RedisModuleCtx *ctx, GraphContext *gc, const Record r,
								 uint numcols, uint *col_rec_map) {
	// Prepare return array sized to the number of RETURN entities
	RedisModule_ReplyWithArray(ctx, numcols);

	for(int i = 0; i < numcols; i++) {
		uint idx = col_rec_map[i];
		switch(Record_GetType(r, idx)) {
		case REC_TYPE_NODE:
			_ResultSet_VerboseReplyWithNode(ctx, gc, Record_GetNode(r, idx));
			break;
		case REC_TYPE_EDGE:
			_ResultSet_VerboseReplyWithEdge(ctx, gc, Record_GetEdge(r, idx));
			break;
		default:
<<<<<<< HEAD
			_ResultSet_VerboseReplyWithSIValue(ctx, gc, Record_GetScalar(r, idx));
=======
			_ResultSet_VerboseReplyWithSIValue(ctx, gc, Record_Get(r, idx));
>>>>>>> 0cf50df8
		}
	}
}

// Emit the alias or descriptor for each column in the header.
void ResultSet_ReplyWithVerboseHeader(RedisModuleCtx *ctx, const char **columns,
									  const Record unused, uint *col_rec_map) {
	uint columns_len = array_len(columns);
	RedisModule_ReplyWithArray(ctx, columns_len);
	for(uint i = 0; i < columns_len; i++) {
		// Emit the identifier string associated with the column
		RedisModule_ReplyWithStringBuffer(ctx, columns[i], strlen(columns[i]));
	}
}<|MERGE_RESOLUTION|>--- conflicted
+++ resolved
@@ -179,11 +179,7 @@
 			_ResultSet_VerboseReplyWithEdge(ctx, gc, Record_GetEdge(r, idx));
 			break;
 		default:
-<<<<<<< HEAD
-			_ResultSet_VerboseReplyWithSIValue(ctx, gc, Record_GetScalar(r, idx));
-=======
 			_ResultSet_VerboseReplyWithSIValue(ctx, gc, Record_Get(r, idx));
->>>>>>> 0cf50df8
 		}
 	}
 }
